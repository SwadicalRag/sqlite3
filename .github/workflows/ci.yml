--- conflicted
+++ resolved
@@ -1,71 +1,59 @@
-name: CI
-
-on:
-  push:
-    branches: [main]
-  pull_request:
-    branches: [main]
-
-jobs:
-  fmt:
-    runs-on: ubuntu-latest
-    steps:
-      - name: Setup repo
-        uses: actions/checkout@v2
-
-      - name: Setup Deno
-        uses: denoland/setup-deno@main
-        with:
-          deno-version: 'v1.x'
-
-      - name: Check Formatting
-        run: deno fmt --check -c deno.json
-
-  lint:
-    runs-on: ubuntu-latest
-    steps:
-      - name: Setup repo
-        uses: actions/checkout@v2
-
-      - name: Setup Deno
-        uses: denoland/setup-deno@main
-        with:
-          deno-version: 'v1.x'
-
-      - name: Check Formatting
-        run: deno lint -c deno.json
-
-  test:
-    strategy:
-      matrix:
-        os: [ubuntu-latest, windows-latest, macos-latest]
-        
-    runs-on: ${{ matrix.os }}
-
-    steps:
-      - name: Checkout repo
-        uses: actions/checkout@v2
-<<<<<<< HEAD
-        
-=======
-
-      - name: Install Rust
-        uses: hecrj/setup-rust-action@v1
-        with:
-          rust-version: 1.56.1
-
-      - name: Build libutil
-        run: rustc --crate-type=cdylib ./src/util.rs
-
-      - name: Install SQLite3 on Ubuntu
-        if: ${{ matrix.os == 'ubuntu-latest' }}
-        run: sudo apt install sqlite3
-
->>>>>>> 99b38264
-      - name: Install Deno
-        uses: denoland/setup-deno@main
-        with:
-          deno-version: 'canary'
-
-      - name: Run Tests
+name: CI
+
+on:
+  push:
+    branches: [main]
+  pull_request:
+    branches: [main]
+
+jobs:
+  fmt:
+    runs-on: ubuntu-latest
+    steps:
+      - name: Setup repo
+        uses: actions/checkout@v2
+
+      - name: Setup Deno
+        uses: denoland/setup-deno@main
+        with:
+          deno-version: 'v1.x'
+
+      - name: Check Formatting
+        run: deno fmt --check -c deno.json
+
+  lint:
+    runs-on: ubuntu-latest
+    steps:
+      - name: Setup repo
+        uses: actions/checkout@v2
+
+      - name: Setup Deno
+        uses: denoland/setup-deno@main
+        with:
+          deno-version: 'v1.x'
+
+      - name: Check Formatting
+        run: deno lint -c deno.json
+
+  test:
+    strategy:
+      matrix:
+        os: [ubuntu-latest, windows-latest, macos-latest]
+        
+    runs-on: ${{ matrix.os }}
+
+    steps:
+      - name: Checkout repo
+        uses: actions/checkout@v2
+
+      - name: Install SQLite3 on Ubuntu
+        if: ${{ matrix.os == 'ubuntu-latest' }}
+        run: sudo apt install sqlite3
+
+      - name: Install Deno
+        uses: denoland/setup-deno@main
+        with:
+          deno-version: 'canary'
+
+      - name: Run Tests
         run: deno test --unstable -A test/test.ts